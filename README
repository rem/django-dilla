--- conflicted
+++ resolved
@@ -27,19 +27,11 @@
 TODO
 ----
 
-<<<<<<< HEAD
-    * Support for unique_for_date, unique_for_month, unique_for_year
-    * Support for XMLField, CommaSeparatedIntegerField
-    * Test/Support for OneToOneField
-    * Optimize everything
-    * Contrib spamlibs for GeoDjango etc.
-=======
     [minor] * Support for unique_for_date, unique_for_month, unique_for_year
     [minor] * Support for XMLField, CommaSeparatedIntegerField
     [major] * OneToOneField support
     [minor] * Optimize everything
     [minor] * Contrib spamlibs for GeoDjango etc.
->>>>>>> 4dbea9fb
 
 How to contribute?
 ------------------
